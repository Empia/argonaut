--- conflicted
+++ resolved
@@ -253,90 +253,4 @@
 
   implicit def SetDecodeJson[A](implicit e: DecodeJson[A]): DecodeJson[Set[A]] =
     implicitly[DecodeJson[List[A]]] map (_.toSet) setName "[A]Set[A]"
-
-<<<<<<< HEAD
-  implicit def Tuple2DecodeJson[A, B](implicit ea: DecodeJson[A], eb: DecodeJson[B]): DecodeJson[(A, B)] =
-    DecodeJson(c =>
-      c.jdecode[List[HCursor]] flatMap {
-        case ca :: cb :: Nil => for {
-            xa <- ea(ca)
-            xb <- eb(cb)
-          } yield (xa, xb)
-        case _ => DecodeResult.fail("[A, B]Tuple2[A, B]", c.history)
-      })
-
-  implicit def Tuple3DecodeJson[A, B, C](implicit ea: DecodeJson[A], eb: DecodeJson[B], ec: DecodeJson[C]): DecodeJson[(A, B, C)] =
-    DecodeJson(c =>
-      c.jdecode[List[HCursor]] flatMap {
-        case ca :: cb :: cc :: Nil => for {
-            xa <- ea(ca)
-            xb <- eb(cb)
-            xc <- ec(cc)
-          } yield (xa, xb, xc)
-        case x =>
-          DecodeResult.fail("[A, B, C]Tuple3[A, B, C]", c.history)
-      })
-
-  implicit def Tuple4DecodeJson[A, B, C, D](implicit ea: DecodeJson[A], eb: DecodeJson[B], ec: DecodeJson[C], ed: DecodeJson[D]): DecodeJson[(A, B, C, D)] =
-    DecodeJson(c =>
-      c.jdecode[List[HCursor]] flatMap {
-        case ca :: cb :: cc :: cd :: Nil => for {
-          xa <- ea(ca)
-          xb <- eb(cb)
-          xc <- ec(cc)
-          xd <- ed(cd)
-        } yield (xa, xb, xc, xd)
-        case _ => DecodeResult.fail("[A, B, C, D]Tuple4[A, B, C, D]", c.history)
-      })
-
-  def jdecode1[A: DecodeJson, X](f: A => X): DecodeJson[X] =
-    implicitly[DecodeJson[A]].map(f)
-
-  def jdecode2[A: DecodeJson, B: DecodeJson, X](f: (A, B) => X): DecodeJson[X] =
-    implicitly[DecodeJson[(A, B)]].map(x => f(x._1, x._2))
-
-  def jdecode3[A: DecodeJson, B: DecodeJson, C: DecodeJson, X](f: (A, B, C) => X): DecodeJson[X] =
-    implicitly[DecodeJson[(A, B, C)]].map(x => f(x._1, x._2, x._3))
-
-  def jdecode4[A: DecodeJson, B: DecodeJson, C: DecodeJson, D: DecodeJson, X](f: (A, B, C, D) => X): DecodeJson[X] =
-    implicitly[DecodeJson[(A, B, C, D)]].map(x => f(x._1, x._2, x._3, x._4))
-
-  def jdecode1L[A: DecodeJson, X](f: A => X)(an: JsonString): DecodeJson[X] =
-    DecodeJson(x => for {
-      aa <- x.get[A](an)
-    } yield f(aa))
-
-  def jdecode2L[A: DecodeJson, B: DecodeJson, X](f: (A, B) => X)(an: JsonString, bn: JsonString): DecodeJson[X] =
-    DecodeJson(x => for {
-      aa <- x.get[A](an)
-      bb <- x.get[B](bn)
-    } yield f(aa, bb))
-
-  def jdecode3L[A: DecodeJson, B: DecodeJson, C: DecodeJson, X](f: (A, B, C) => X)(an: JsonString, bn: JsonString, cn: JsonString): DecodeJson[X] =
-    DecodeJson(x => for {
-      aa <- x.get[A](an)
-      bb <- x.get[B](bn)
-      cc <- x.get[C](cn)
-    } yield f(aa, bb, cc))
-
-  def jdecode4L[A: DecodeJson, B: DecodeJson, C: DecodeJson, D: DecodeJson, X](f: (A, B, C, D) => X)(an: JsonString, bn: JsonString, cn: JsonString, dn: JsonString): DecodeJson[X] =
-    DecodeJson(x => for {
-      aa <- x.get[A](an)
-      bb <- x.get[B](bn)
-      cc <- x.get[C](cn)
-      dd <- x.get[D](dn)
-    } yield f(aa, bb, cc, dd))
-
-  def jdecode5L[A: DecodeJson, B: DecodeJson, C: DecodeJson, D: DecodeJson, E: DecodeJson, X](f: (A, B, C, D, E) => X)(an: JsonString, bn: JsonString, cn: JsonString, dn: JsonString, en: JsonString): DecodeJson[X] =
-    DecodeJson(x => for {
-      aa <- x.get[A](an)
-      bb <- x.get[B](bn)
-      cc <- x.get[C](cn)
-      dd <- x.get[D](dn)
-      ee <- x.get[E](en)
-    } yield f(aa, bb, cc, dd, ee))
-
-
-=======
->>>>>>> 89a4b97c
 }