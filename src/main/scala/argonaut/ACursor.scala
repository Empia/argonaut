--- conflicted
+++ resolved
@@ -132,11 +132,7 @@
 
   /** Move the cursor left in a JSON array the given number of times. A negative value will move the cursor right (alias for `leftN`). */
   def -<-:(n: Int): ACursor =
-<<<<<<< HEAD
-    withHCursor(_.-<-:(n))
-=======
     withHCursor(c => n -<-: c)
->>>>>>> 4431399f
 
   /** Move the cursor left in a JSON array the given number of times. A negative value will move the cursor right (alias for `-<-:`). */
   def leftN(n: Int): ACursor =
@@ -144,11 +140,7 @@
 
   /** Move the cursor right in a JSON array the given number of times. A negative value will move the cursor left (alias for `rightN`). */
   def :->-(n: Int): ACursor =
-<<<<<<< HEAD
-    withHCursor(_.:->-(n))
-=======
     withHCursor(c => c :->- n)
->>>>>>> 4431399f
 
   /** Move the cursor right in a JSON array the given number of times. A negative value will move the cursor left (alias for `:->-`). */
   def rightN(n: Int): ACursor =
@@ -156,11 +148,7 @@
 
   /** Move the cursor left in a JSON array until the given predicate matches the focus (alias for `leftAt`). */
   def ?<-:(p: Json => Boolean): ACursor =
-<<<<<<< HEAD
-    withHCursor(_.?<-:(p))
-=======
     withHCursor(c => p ?<-: c)
->>>>>>> 4431399f
 
   /** Move the cursor left in a JSON array until the given predicate matches the focus (alias for `?<-:`). */
   def leftAt(p: Json => Boolean): ACursor =
@@ -168,11 +156,7 @@
 
   /** Move the cursor right in a JSON array until the given predicate matches the focus (alias for `rightAt`). */
   def :->?(p: Json => Boolean): ACursor =
-<<<<<<< HEAD
-    withHCursor(_.:->?(p))
-=======
     withHCursor(c => c :->? p)
->>>>>>> 4431399f
 
   /** Move the cursor right in a JSON array until the given predicate matches the focus (alias for `:->?`). */
   def rightAt(p: Json => Boolean): ACursor =
@@ -180,11 +164,7 @@
 
   /** Move the cursor to the given sibling field in a JSON object (alias for `field`). */
   def --(q: JsonField): ACursor =
-<<<<<<< HEAD
-    withHCursor(_.--(q))
-=======
     withHCursor(c => c -- q)
->>>>>>> 4431399f
 
   /** Move the cursor to the given sibling field in a JSON object (alias for `--`). */
   def field(q: JsonField): ACursor =
@@ -192,11 +172,7 @@
 
   /** Move the cursor down to a JSON object at the given field (alias for `downField`). */
   def --\(q: JsonField): ACursor =
-<<<<<<< HEAD
-    withHCursor(_.--\(q))
-=======
     withHCursor(c => c --\ q)
->>>>>>> 4431399f
 
   /** Move the cursor down to a JSON object at the given field (alias for `--\`). */
   def downField(q: JsonField): ACursor =
@@ -212,11 +188,7 @@
 
   /** Move the cursor down to a JSON array at the first element satisfying the given predicate (alias for `downAt`). */
   def -\(p: Json => Boolean): ACursor =
-<<<<<<< HEAD
-    withHCursor(_.-\(p))
-=======
     withHCursor(c => c -\ p)
->>>>>>> 4431399f
 
   /** Move the cursor down to a JSON array at the first element satisfying the given predicate (alias for `-\`). */
   def downAt(p: Json => Boolean): ACursor =
@@ -224,11 +196,7 @@
 
   /** Move the cursor down to a JSON array at the given index (alias for `downN`). */
   def =\(n: Int): ACursor =
-<<<<<<< HEAD
-    withHCursor(_.=\(n))
-=======
     withHCursor(c => c =\ n)
->>>>>>> 4431399f
 
   /** Move the cursor down to a JSON array at the given index (alias for `=\`). */
   def downN(n: Int): ACursor =
