--- conflicted
+++ resolved
@@ -45,13 +45,9 @@
     )
 
   def |||[AA >: A](r: => DecodeResult[AA]): DecodeResult[AA] =
-<<<<<<< HEAD
     DecodeResult(result.fold(_ => r.result, _ => result))
-=======
-    DecodeResult.build(result.fold(_ => r.result, _ => result))
-  
+
   override def toString(): String = "DecodeResult(%s)".format(result)
->>>>>>> 89a4b97c
 }
 
 object DecodeResult extends DecodeResults
