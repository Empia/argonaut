--- conflicted
+++ resolved
@@ -5,11 +5,8 @@
 /**
  * A list of elements denoting the history of a cursor.
  *
-<<<<<<< HEAD
-=======
  * Note: Most recent operation appears at head of list.
  *
->>>>>>> 4431399f
  * @author Tony Morris
  */
 case class CursorHistory(toList: List[CursorOp]) {
